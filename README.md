<div align="center">
  <img src="./docs/images/logo.png"alt="VideoCaptioner Logo" width="100">
  <p>卡卡字幕助手</p>
  <h1>VideoCaptioner</h1>
  <p>一款基于大语言模型(LLM)的视频字幕处理助手，支持语音识别、字幕断句、优化、翻译全流程处理</p>

<<<<<<< HEAD
  简体中文 / [正體中文](./docs/README_TW.md) / [English](./docs/README_EN.md)  
=======
  简体中文 / [正體中文](./docs/README_TW.md) / [English](./docs/README_EN.md) / [日本語](./docs/README_JA.md)
>>>>>>> eec2be1c
  
</div>

## 📖 项目介绍

卡卡字幕助手（VideoCaptioner）操作简单且无需高配置，支持网络调用和本地离线（支持调用GPU）两种方式进行语音识别，利用可用通过大语言模型进行字幕智能断句、校正、翻译，字幕视频全流程一键处理！为视频配上效果惊艳的字幕。

最新版本已经支持 VAD 、 人声分离、 字级时间戳 批量字幕等实用功能

- 🎯 无需GPU即可使用强大的语音识别引擎，生成精准字幕
- ✂️ 基于 LLM 的智能分割与断句，字幕阅读更自然流畅
- 🔄 AI字幕多线程优化与翻译，调整字幕格式、表达更地道专业
- 🎬 支持批量视频字幕合成，提升处理效率
- 📝 直观的字幕编辑查看界面，支持实时预览和快捷编辑
- 🤖 消耗模型 Token 少，且内置基础 LLM 模型，保证开箱即用

## 📸 界面预览

<div align="center">
  <img src="https://h1.appinn.me/file/1731487405884_main.png" alt="软件界面预览" width="90%" style="border-radius: 5px;">
</div>

![页面预览](https://h1.appinn.me/file/1731487410170_preview1.png)
![页面预览](https://h1.appinn.me/file/1731487410832_preview2.png)


## 🧪 测试

全流程处理一个14分钟1080P的 [B站英文 TED 视频](https://www.bilibili.com/video/BV1jT411X7Dz)，调用本地 Whisper 模型进行语音识别，使用 `gpt-4o-mini` 模型优化和翻译为中文，总共消耗时间约 **3 分钟**。

 近后台计算，模型优化和翻译消耗费用不足 ￥0.01（以OpenAI官方价格为计算）

具体字幕和视频合成的效果的测试结果图片，请参考 [TED视频测试](./docs/test.md)


## 🚀 快速开始

### Windows 用户

软件较为轻量，打包大小不足 60M,已集成所有必要环境，下载后可直接运行。

1. 从 [Release](https://github.com/WEIFENG2333/VideoCaptioner/releases) 页面下载最新版本的可执行程序。或者：[蓝奏盘下载](https://wwwm.lanzoue.com/iXtI72n59ysh)

2. 打开安装包进行安装

3. （可选）LLM API 配置，选择是否启用字幕优化或者字幕翻译

4. 拖拽视频文件到软件窗口，即可全自动处理

提示：每一个步骤均支持单独处理，均支持文件拖拽。

<details>
<summary>MacOS 用户</summary>
 
 
由于本人缺少 Mac，所以没法测试和打包，暂无法提供 MacOS 的可执行程序。

Mac 用户请自行使用下载源码和安装 python 依赖运行。（本地 Whisper 功能暂不支持 MacOS）

1. 安装 ffmpeg 和 Aria2 下载工具
```bash
brew install ffmpeg
brew install aria2
brew install python@3.**
```

2. 克隆项目
```bash
git clone https://github.com/WEIFENG2333/VideoCaptioner.git
cd VideoCaptioner
```

3. 安装依赖
```bash
python3.** -m venv venv
source venv/bin/activate
pip install -r requirements.txt
```

4. 运行程序
```bash
python main.py
```
</details>

<details>
<summary>Docker 部署（beta）</summary>

目前应用较为简略，欢迎各位PR贡献。

### 1. 克隆项目

```bash
git clone https://github.com/WEIFENG2333/VideoCaptioner.git
cd VideoCaptioner
```

### 2. 构建镜像

```bash
docker build -t video-captioner .
```

### 3. 运行容器

使用自定义API配置运行：
```bash
docker run -d \
  -p 8501:8501 \
  -v $(pwd)/temp:/app/temp \
  -e OPENAI_BASE_URL="你的API地址" \
  -e OPENAI_API_KEY="你的API密钥" \
  --name video-captioner \
  video-captioner
```

### 4. 访问应用

打开浏览器访问：`http://localhost:8501`

### 注意事项

- 容器内已预装ffmpeg等必要依赖
- 如需使用其他模型，请通过环境变量配置

</details>

## ✨ 主要功能

软件充分利用大语言模型(LLM)在理解上下文方面的优势，对语音识别生成的字幕进一步处理。有效修正错别字、统一专业术语，让字幕内容更加准确连贯，为用户带来出色的观看体验！

#### 1. 多平台视频下载与处理
- 支持国内外主流视频平台（B站、Youtube等）
- 自动提取视频原有字幕处理

#### 2. 专业的语音识别引擎
- 提供多种接口在线识别，效果媲美剪映（免费、高速）
- 支持本地Whisper模型（保护隐私、可离线）

#### 3. 字幕智能纠错
- 自动优化专业术语、代码片段和数学公式格式
- 上下文进行断句优化，提升阅读体验
- 支持文稿提示，使用原有文稿或者相关提示优化字幕断句

#### 4. 高质量字幕翻译
- 结合上下文的智能翻译，确保译文兼顾全文
- 通过Prompt指导大模型反思翻译，提升翻译质量
- 使用序列模糊匹配算法、保证时间轴完全一致

#### 5. 字幕样式调整
- 丰富的字幕样式模板（科普风、新闻风、番剧风等等）
- 多种格式字幕视频（SRT、ASS、VTT、TXT）


## ⚙️ 基本配置

### 1. LLM API 配置说明 （可选）

| 配置项 | 说明 |
|--------|------|
| 内置模型 | 软件内置基础大语言模型（`gpt-4o-mini`），无需配置即可使用(公益服务不稳定) |
| API支持 | 支持标准 OpenAI API 格式。兼容 [SiliconCloud](https://cloud.siliconflow.cn/i/HF95kaoz)、[DeepSeek](https://platform.deepseek.com/) 、 [Ollama](https://ollama.com/blog/openai-compatibility) 等。<br>配置方法请参考[配置文档](./docs/llm_config.md) |

推荐模型: 追求更高质量可选用 `Claude-3.5-sonnet` 或 `gpt-4o`


### 2. 本地 Whisper 语音识别配置（需软件内下载）

Whisper 版本有 WhisperCpp 和 fasterWhisper（推荐） 两种，后者效果更好，都需要自行在软件内下载模型。

| 模型 | 磁盘空间 | 内存占用 | 说明 |
|------|----------|----------|------|
| Tiny | 75 MiB | ~273 MB | 转录很一般，仅用于测试 |
| Small | 466 MiB | ~852 MB | 英文识别效果已经不错 |
| Medium | 1.5 GiB | ~2.1 GB | 中文识别建议至少使用此版本 |
| Large-v1/v2 👍 | 2.9 GiB | ~3.9 GB | 效果好，配置允许情况推荐使用 |
| Large-v3 | 2.9 GiB | ~3.9 GB | 社区反馈可能会出现幻觉/字幕重复问题 |

推荐模型: Large-v1稳定且质量较好。

注：以上模型国内网络可直接在软件内下载；支持GPU也支持核显调用。


### 3. 文稿匹配

- 在"字幕优化与翻译"页面，包含"文稿匹配"选项，支持以下**一种或者多种**内容，辅助校正字幕和翻译:

| 类型 | 说明 | 填写示例 |
|------|------|------|
| 术语表 | 专业术语、人名、特定词语的修正对照表 | 机器学习->Machine Learning<br>马斯克->Elon Musk<br>打call -> 应援<br>图灵斑图<br>公交车悖论 |
| 原字幕文稿 | 视频的原有文稿或相关内容 | 完整的演讲稿、课程讲义等 |
| 修正要求 | 内容相关的具体修正要求 | 统一人称代词、规范专业术语等<br>填写**内容相关**的要求即可，[示例参考](https://github.com/WEIFENG2333/VideoCaptioner/issues/59#issuecomment-2495849752) |

- 如果需要文稿进行字幕优化辅助，全流程处理时，先填写文稿信息，再进行开始任务处理
- 注意: 使用上下文参数量不高的小型LLM模型时，建议控制文稿内容在1千字内，如果使用上下文较大的模型，则可以适当增加文稿内容。


### 4. 语音识别接口说明

| 接口名称 | 支持语言 | 运行方式 | 说明 |
|---------|---------|---------|------|
| B接口 | 仅支持中文、英文 | 在线 | 免费、速度较快 |
| J接口 | 仅支持中文、英文 | 在线 | 免费、速度较快 |
| WhisperCpp | 中文、日语、韩语、英文等 99 种语言，外语效果较好 | 本地 | （实际使用不稳定）需要下载转录模型<br>中文建议medium以上模型<br>英文等使用较小模型即可达到不错效果。 |
| fasterWhisper 👍 | 中文、英文等多99种语言，外语效果优秀，时间轴更准确 | 本地 | （🌟极力推荐🌟）需要下载程序和转录模型<br>支持CUDA,速度更快，转录准确。<br>超级准确的时间戳字幕。<br>建议优先使用 |


### 5. Cookie 配置说明

如果使用URL下载功能时，如果遇到以下情况:
1. 下载视频网站需要登录信息才可以下载；
2. 只能下载较低分辨率的视频；
3. 网络条件较差时需要验证；

- 请参考 [Cookie 配置说明](./docs/get_cookies.md) 获取Cookie信息，并将cookies.txt文件放置到软件安装目录的 `AppData` 目录下，即可正常下载高质量视频。

## 💡 软件流程介绍

程序简单的处理流程如下:
```
语音识别 -> 字幕断句(可选) -> 字幕优化翻译(可选) -> 字幕视频合成
```

安装软件的主要目录结构说明如下：
```
VideoCaptioner/
├── runtime/                    # 运行环境目录（不用更改）
├── resources/               # 软件资源文件目录（二进制程序、图标等,以及下载的faster-whisper程序）
├── work-dir/               # 工作目录，处理完成的视频和字幕文件保存在这里
├── AppData/                    # 应用数据目录
    ├── cache/              # 缓存目录，缓存转录、大模型请求的数据。
    ├── models/              # 存放 Whisper 模型文件
    ├── logs/               # 日志目录，记录软件运行状态
    ├── settings.json          # 存储用户设置
    └──  cookies.txt           # 视频平台的 cookie 信息（下载高清视频时需要）
└── VideoCaptioner.exe      # 主程序执行文件
```

## 📝 说明

1. 字幕断句的质量对观看体验至关重要。为此我开发了 [SubtitleSpliter](https://github.com/WEIFENG2333/SubtitleSpliter)，它能将逐字字幕智能重组为符合自然语言习惯的段落，并与视频画面完美同步。

2. 在处理过程中，仅向大语言模型发送文本内容，不包含时间轴信息，这大大降低了处理开销。

3. 在翻译环节，我们采用吴恩达提出的"翻译-反思-翻译"方法论。这种迭代优化的方式不仅确保了翻译的准确性。

## 🤝 贡献指南

作者是一名大三学生，个人能力和项目都还有许多不足，项目也在不断完善中，如果在使用过程遇到的Bug，欢迎提交 [Issue](https://github.com/WEIFENG2333/VideoCaptioner/issues) 和 Pull Request 帮助改进项目。

## 更新日志

<details>
<summary>2025.02.07</summary>
### Bug 修复与其他改进
- 修复谷歌翻译语言不正确的问题。
- 修部微软翻译不准确的问题。
- 修复运行设备不选择cuda时显示报 winError的错误
- 修复合成失败的问题
- 修复ass单语字幕没有内容的问题
</details>


<details>
<summary>2024.2.06</summary>

### 核心功能增强
- 完整重构代码架构，优化整体性能
- 字幕优化与翻译功能模块分离，提供更灵活的处理选项
- 新增批量处理功能：支持批量字幕、批量转录、批量字幕视频合成
- 全面优化 UI 界面与交互细节

### AI 模型与翻译升级
- 扩展 LLM 支持：新增 SiliconCloud、DeepSeek、Ollama、Gemini、ChatGLM 等模型
- 集成多种翻译服务：DeepLx、Bing、Google、LLM
- 新增 faster-whisper-large-v3-turbo 模型支持
- 新增多种 VAD（语音活动检测）方法
- 支持自定义反思翻译开关
- 字幕断句支持语义/句子两种模式
- 字幕断句、优化、翻译提示词的优化
- 字幕、转录缓存机制的优化
- 优化中文字幕自动换行功能
- 新增竖屏字幕样式
- 改进字幕时间轴切换机制，消除闪烁问题

### Bug 修复与其他改进
- 修复 Whisper API 无法使用问题
- 新增多种字幕视频格式支持
- 修复部分情况转录错误的问题
- 优化视频工作目录结构
- 新增日志查看功能
- 新增泰语、德语等语言的字幕优化
- 修复诸多Bug...

</details>


<details>
<summary>2024.12.07</summary>

- 新增 Faster-whisper 支持，音频转字幕质量更优
- 支持Vad语音断点检测，大大减少幻觉现象
- 支持人声音分离，分离视频背景噪音
- 支持关闭视频合成
- 新增字幕最大长度设置
- 新增字幕末尾标点去除设置
- 优化和翻译的提示词优化
- 优化LLM字幕断句错误的情况 
- 修复音频转换格式不一致问题

</details>

<details>
<summary>2024.11.23</summary>

- 新增 Whisper-v3 模型支持，大幅提升语音识别准确率
- 优化字幕断句算法，提供更自然的阅读体验 
- 修复检测模型可用性时的稳定性问题
</details>

<details>
<summary>2024.11.20</summary>

- 支持自定义调节字幕位置和样式
- 新增字幕优化和翻译过程的实时日志查看
- 修复使用 API 时的自动翻译问题
- 优化视频工作目录结构,提升文件管理效率
</details>

<details>
<summary>2024.11.17</summary>

- 支持双语/单语字幕灵活导出
- 新增文稿匹配提示对齐功能
- 修复字幕导入时的稳定性问题
- 修复非中文路径下载模型的兼容性问题
</details>

<details>
<summary>2024.11.13</summary>

- 新增 Whisper API 调用支持
- 支持导入 cookie.txt 下载各大视频平台资源
- 字幕文件名自动与视频保持一致
- 软件主页新增运行日志实时查看
- 统一和完善软件内部功能
</details>

## ⭐ Star History

[![Star History Chart](https://api.star-history.com/svg?repos=WEIFENG2333/VideoCaptioner&type=Date)](https://star-history.com/#WEIFENG2333/VideoCaptioner&Date)

## 💖 支持作者

如果觉得项目对你有帮助，可以给项目点个Star，这将是对我最大的鼓励和支持！

<div align="center">
  <img src="./docs/images/alipay.jpg" alt="支付宝二维码" width="30%">
  <img src="./docs/images/wechat.jpg" alt="微信二维码" width="30%">
</div><|MERGE_RESOLUTION|>--- conflicted
+++ resolved
@@ -4,11 +4,7 @@
   <h1>VideoCaptioner</h1>
   <p>一款基于大语言模型(LLM)的视频字幕处理助手，支持语音识别、字幕断句、优化、翻译全流程处理</p>
 
-<<<<<<< HEAD
-  简体中文 / [正體中文](./docs/README_TW.md) / [English](./docs/README_EN.md)  
-=======
   简体中文 / [正體中文](./docs/README_TW.md) / [English](./docs/README_EN.md) / [日本語](./docs/README_JA.md)
->>>>>>> eec2be1c
   
 </div>
 
